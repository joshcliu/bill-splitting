--- conflicted
+++ resolved
@@ -3,15 +3,12 @@
     "allow": [
       "Bash(mkdir:*)",
       "Bash(touch:*)",
-<<<<<<< HEAD
+      "Bash(python:*)",
       "Bash(npx create-next-app:*)",
       "Bash(npm install:*)",
       "Bash(npx shadcn@latest init -y)",
       "Bash(npm run build:*)",
       "Bash(tree:*)"
-=======
-      "Bash(python:*)"
->>>>>>> ff9e2df6
     ],
     "deny": [],
     "ask": []
